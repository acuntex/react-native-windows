// Copyright (c) Microsoft Corporation. All rights reserved.
// Portions derived from React Native:
// Copyright (c) 2015-present, Facebook, Inc.
// Licensed under the MIT License.

using ReactNative.Bridge;
using ReactNative.Bridge.Queue;
using ReactNative.Common;
using ReactNative.DevSupport;
using ReactNative.Modules.Core;
using ReactNative.Tracing;
using ReactNative.UIManager;
using System;
using System.Collections.Generic;
using System.Reactive.Disposables;
using System.Threading;
using System.Threading.Tasks;

namespace ReactNative
{
    /// <summary>
    /// This interface manages instances of <see cref="IReactInstance" />.
    /// It exposes a way to configure React instances using
    /// <see cref="IReactPackage"/> and keeps track of the lifecycle of that
    /// instance. It also sets up a connection between the instance and the
    /// developer support functionality of the framework.
    ///
    /// An instance of this manager is required to start the JavaScript
    /// application in <see cref="ReactRootView"/>
    /// (<see cref="ReactRootView.StartReactApplication(ReactInstanceManager, string)"/>).
    ///
    /// The lifecycle of the instance of <see cref="ReactInstanceManager"/>
    /// should be bound to the application that owns the
    /// <see cref="ReactRootView"/> that is used to render the React
    /// application using this instance manager. It is required to pass
    /// lifecycle events to the instance manager (i.e., <see cref="OnSuspend"/>,
    /// <see cref="IAsyncDisposable.DisposeAsync"/>, and <see cref="OnResume(Action)"/>).
    /// </summary>
    public class ReactInstanceManager
    {
        // Awaitable lock syncronizing the entire initialization of ReactContext
        private readonly AsyncLock _lock = new AsyncLock();

        // State:
        // - _hasStartedCreatingInitialContext == false:                                    Not initialized
        // - _hasStartedCreatingInitialContext == true && _currentReactContext == null:     Initializing (always by main dispatcher thread)
        // - _hasStartedCreatingInitialContext == true && _currentReactContext != null:     Initialized (any dispatcher thread can use the context)
        //
        // Threading
        // - Most of public APIs have to be called on main dispatcher thread, with the exception of
        // AttachMeasuredRootViewAsync and DetachRootViewAsync (called under the dispatcher corresponding to the
        // rootView parameter)
        // - The internal context initialization is heavily asynchronous, so it uses an AsyncLock to prevent concurrent initialization
        // in a non-blocking manner
        // - The "scope" of this AsyncLock extends to the DevSupportManager as well, all the private methods involved in creating a React context
        // in any way are called with the AsyncLock held.
        //
        private bool _hasStartedCreatingInitialContext;
        private ReactContext _currentReactContext;
        private readonly List<ReactRootView> _attachedRootViews = new List<ReactRootView>();

        private readonly SerialDisposable _currentInitializationToken = new SerialDisposable();

        private readonly string _jsBundleFile;
        private readonly string _jsMainModuleName;
        private readonly IReadOnlyList<IReactPackage> _packages;
        private readonly IDevSupportManager _devSupportManager;
        private readonly bool _useDeveloperSupport;
        private readonly UIImplementationProvider _uiImplementationProvider;
        private readonly Func<IJavaScriptExecutor> _javaScriptExecutorFactory;
        private readonly Action<Exception> _nativeModuleCallExceptionHandler;
        private readonly bool _lazyViewManagersEnabled;

        private LifecycleStateMachine _lifecycleStateMachine;
        private CancellationDisposable _suspendCancellation;
<<<<<<< HEAD
        private bool _hasStartedCreatingInitialContext;
        private Task<IReactContext> _contextInitializationTask;
        private int _pendingInitializationTasks;
        private string _sourceUrl;
        private IReactContext _currentReactContext;
=======
        private string _sourceUrl;
>>>>>>> ffe5e651
        private Action _defaultBackButtonHandler;

        internal ReactInstanceManager(
            string jsBundleFile,
            string jsMainModuleName,
            IReadOnlyList<IReactPackage> packages,
            bool useDeveloperSupport,
            LifecycleState initialLifecycleState,
            UIImplementationProvider uiImplementationProvider,
            Func<IJavaScriptExecutor> javaScriptExecutorFactory,
            Action<Exception> nativeModuleCallExceptionHandler,
            bool lazyViewManagersEnabled)
        {
            if (packages == null)
                throw new ArgumentNullException(nameof(packages));
            if (uiImplementationProvider == null)
                throw new ArgumentNullException(nameof(uiImplementationProvider));
            if (javaScriptExecutorFactory == null)
                throw new ArgumentNullException(nameof(javaScriptExecutorFactory));

            _jsBundleFile = jsBundleFile;
            _jsMainModuleName = jsMainModuleName;
            _packages = packages;

            _useDeveloperSupport = useDeveloperSupport;
            _devSupportManager = _useDeveloperSupport
                ? (IDevSupportManager)new DevSupportManager(
                    new ReactInstanceDevCommandsHandler(this),
                    _jsBundleFile == null,
                    _jsMainModuleName)
                : new DisabledDevSupportManager();

            _lifecycleStateMachine = new LifecycleStateMachine(initialLifecycleState);
            _uiImplementationProvider = uiImplementationProvider;
            _javaScriptExecutorFactory = javaScriptExecutorFactory;
            _nativeModuleCallExceptionHandler = nativeModuleCallExceptionHandler;
            _lazyViewManagersEnabled = lazyViewManagersEnabled;
        }
        
        /// <summary>
        /// The developer support manager for the instance.
        /// </summary>
        public IDevSupportManager DevSupportManager
        {
            get
            {
                return _devSupportManager;
            }
        }

        /// <summary>
        /// The URL where the last bundle was loaded from.
        /// </summary>
        public string SourceUrl
        {
            get
            {
                return _sourceUrl;
            }
        }

        /// <summary>
        /// Gets the current React context instance.
        /// </summary>
        public IReactContext CurrentReactContext
        {
            get
            {
                return _currentReactContext;
            }
        }

        /// <summary>
        /// Trigger the React context initialization asynchronously in a
        /// background task. This enables applications to pre-load the
        /// application JavaScript, and execute global core code before the
        /// <see cref="ReactRootView"/> is available and measure. This should
        /// only be called the first time the application is set up, which is
        /// enforced to keep developers from accidentally creating their
        /// applications multiple times.
        /// </summary>
        /// <param name="token">A token to cancel the request.</param>
        /// <returns>A task to await the result.</returns>
<<<<<<< HEAD
        public Task<IReactContext> CreateReactContextAsync(CancellationToken token)
=======
        public async Task<ReactContext> CreateReactContextAsync(CancellationToken token)
>>>>>>> ffe5e651
        {
            DispatcherHelpers.AssertOnDispatcher();
            using (await _lock.LockAsync())
            {
                if (_hasStartedCreatingInitialContext)
                {
                    throw new InvalidOperationException(
                            "React context creation should only be called when creating the React " +
                            "application for the first time. When reloading JavaScript, e.g., from " +
                            "a new file, explicitly, use the re-create method.");
                }
                _hasStartedCreatingInitialContext = true;

                ReactContext context = null;
                try
                {
                    context = await CreateReactContextCoreAsync(token);
                }
                finally
                {
                    if (context == null)
                    {
                        _hasStartedCreatingInitialContext = false;
                    }
                }

                return context;
            }
        }

        /// <summary>
        /// Awaits the currently initializing React context.
        /// </summary>
        /// <param name="token">A token to cancel the request.</param>
        /// <returns>
        /// A task to await the React context.
        /// </returns>
        public async Task<IReactContext> GetReactContextAsync(CancellationToken token)
        {
            DispatcherHelpers.AssertOnDispatcher();
            using (await _lock.LockAsync())
            {
                if (!_hasStartedCreatingInitialContext)
                {
                    throw new InvalidOperationException(
                        "Use the create method to start initializing the React context.");
                }

                // By this point context has already been created due to the serialized aspect of context initialization.
                return _currentReactContext;
            }
        }

        /// <summary>
        /// Awaits the currently initializing React context, or returns null if context fails to initialize.
        /// </summary>
        /// <param name="token">A token to cancel the request.</param>
        /// <returns>
        /// A task to await the React context.
        /// </returns>
        public async Task<ReactContext> TryGetReactContextAsync(CancellationToken token)
        {
            DispatcherHelpers.AssertOnDispatcher();
            using (await _lock.LockAsync())
            {
                // By this point context has already been created due to the serialized aspect of context initialization.
                return _currentReactContext;
            }
        }

        /// <summary>
        /// Awaits the currently initializing React context, or creates a new one.
        /// </summary>
        /// <param name="token">A token to cancel the request.</param>
        /// <returns>
        /// A task to await the React context.
        /// </returns>
        public async Task<ReactContext> GetOrCreateReactContextAsync(CancellationToken token)
        {
            DispatcherHelpers.AssertOnDispatcher();
            using (await _lock.LockAsync())
            {
                if (_hasStartedCreatingInitialContext)
                {
                    // By this point context has already been created due to the serialized aspect of context initialization.
                    return _currentReactContext;
                }
                else
                {
                    _hasStartedCreatingInitialContext = true;

                    ReactContext context = null;
                    try
                    {
                        context = await CreateReactContextCoreAsync(token);
                    }
                    finally
                    {
                        if (context == null)
                        {
                            _hasStartedCreatingInitialContext = false;
                        }
                    }

                    return context;
                }
            }
        }

        /// <summary>
        /// Recreate the React application and context. This should be called
        /// if configuration has changed or the developer has requested the
        /// application to be reloaded.
        /// </summary>
        /// <param name="token">A token to cancel the request.</param>
        /// <returns>A task to await the result.</returns>
<<<<<<< HEAD
        public Task<IReactContext> RecreateReactContextAsync(CancellationToken token)
=======
        public async Task<ReactContext> RecreateReactContextAsync(CancellationToken token)
>>>>>>> ffe5e651
        {
            DispatcherHelpers.AssertOnDispatcher();
            using (await _lock.LockAsync())
            {
                if (!_hasStartedCreatingInitialContext)
                {
                    throw new InvalidOperationException(
                        "React context re-creation should only be called after the initial " +
                        "create context background call.");
                }

                return await CreateReactContextCoreAsync(token);
            }
        }

        /// <summary>
        /// Method that gives JavaScript the opportunity to consume the back
        /// button event. If JavaScript does not consume the event, the
        /// default back press action will be invoked at the end of the
        /// roundtrip to JavaScript.
        /// </summary>
        public void OnBackPressed()
        {
            DispatcherHelpers.AssertOnDispatcher();
            var reactContext = _currentReactContext;
            if (reactContext == null)
            {
                Tracer.Write(ReactConstants.Tag, "Instance detached from instance manager.");
                InvokeDefaultOnBackPressed();
            }
            else
            {
                reactContext.GetNativeModule<DeviceEventManagerModule>().EmitHardwareBackPressed();
            }
        }

        /// <summary>
        /// Called when the application is suspended.
        /// </summary>
        public void OnSuspend()
        {
            DispatcherHelpers.AssertOnDispatcher();

            _defaultBackButtonHandler = null;
            _suspendCancellation?.Dispose();

            if (_useDeveloperSupport)
            {
                _devSupportManager.IsEnabled = false;
            }

            _lifecycleStateMachine.OnSuspend();
        }

        /// <summary>
        /// Called when the host entered background mode.
        /// </summary>
        public void OnEnteredBackground()
        {
            DispatcherHelpers.AssertOnDispatcher();
            _lifecycleStateMachine.OnEnteredBackground();
        }

        /// <summary>
        /// Called when the host is leaving background mode.
        /// </summary>
        public void OnLeavingBackground()
        {
            DispatcherHelpers.AssertOnDispatcher();
            _lifecycleStateMachine.OnLeavingBackground();
        }

        /// <summary>
        /// Used when the application resumes to reset the back button handling
        /// in JavaScript.
        /// </summary>
        /// <param name="onBackPressed">
        /// The action to take when back is pressed.
        /// </param>
        public void OnResume(Action onBackPressed)
        {
            DispatcherHelpers.Initialize();
            DispatcherHelpers.AssertOnDispatcher();
            ReactChoreographer.Initialize();

            _defaultBackButtonHandler = onBackPressed;
            _suspendCancellation = new CancellationDisposable();

            if (_useDeveloperSupport)
            {
                _devSupportManager.IsEnabled = true;
            }

            _lifecycleStateMachine.OnResume();
        }

        /// <summary>
        /// Destroy the <see cref="ReactInstanceManager"/>.
        /// </summary>
        public async Task DisposeAsync()
        {
            DispatcherHelpers.AssertOnDispatcher();
            using (await _lock.LockAsync())
            {
                // TODO: memory pressure hooks
                if (_useDeveloperSupport)
                {
                    _devSupportManager.IsEnabled = false;
                }

                _lifecycleStateMachine.OnDestroy();
                _lifecycleStateMachine.SetContext(null);

                var currentReactContext = _currentReactContext;
                if (currentReactContext != null)
                {
                    await currentReactContext.DisposeAsync();
                    _currentReactContext = null;
                    _hasStartedCreatingInitialContext = false;
                }

                ReactChoreographer.Dispose();
                DispatcherHelpers.Reset();
            }
        }

        /// <summary>
        /// Attach given <paramref name="rootView"/> to a React instance
        /// manager and start the JavaScript application using the JavaScript
        /// module provided by the <see cref="ReactRootView.JavaScriptModuleName"/>. If
        /// the React context is currently being (re-)created, or if the react
        /// context has not been created yet, the JavaScript application
        /// associated with the provided root view will be started
        /// asynchronously. This view will then be tracked by this manager and
        /// in case of React instance restart, it will be re-attached.
        /// WARNING! Has to be called by the thread associated with the view.
        /// </summary>
        /// <param name="rootView">The root view.</param>
        public async Task AttachMeasuredRootViewAsync(ReactRootView rootView)
        {
            if (rootView == null)
                throw new ArgumentNullException(nameof(rootView));

            DispatcherHelpers.AssertOnDispatcher(rootView);
            rootView.Children.Clear();
            ViewExtensions.ClearData(rootView);

            await DispatcherHelpers.CallOnDispatcher(() =>
            {
                _attachedRootViews.Add(rootView);

                // If the React context is being created in the background, the
                // JavaScript application will be started automatically when
                // creation completes, as root view is part of the attached root
                // view list.
                var currentReactContext = _currentReactContext;
                if (currentReactContext != null)
                {
                    AttachMeasuredRootViewToInstance(rootView, currentReactContext.ReactInstance);
                }

                return true;
           }, true); // inlining allowed
        }

        /// <summary>
        /// Detach given <paramref name="rootView"/> from the current react
        /// instance. This method is idempotent and can be called multiple
        /// times on the same <see cref="ReactRootView"/> instance.
        /// WARNING! Has to be called by the thread assocviated with the view.
        /// </summary>
        /// <param name="rootView">The root view.</param>
        public async Task DetachRootViewAsync(ReactRootView rootView)
        {
            if (rootView == null)
                throw new ArgumentNullException(nameof(rootView));

            DispatcherHelpers.AssertOnDispatcher(rootView);

            await DispatcherHelpers.CallOnDispatcher(() =>
            {
                if (_attachedRootViews.Remove(rootView))
                {
                    var currentReactContext = _currentReactContext;
                    if (currentReactContext != null && currentReactContext.HasActiveReactInstance)
                    {
                        return DetachViewFromInstanceAsync(rootView, currentReactContext.ReactInstance);
                    }
                }

                return Task.CompletedTask;
            }, true /* inlining allowed */).Unwrap(); // await inner task
        }

        /// <summary>
        /// Uses the configured <see cref="IReactPackage"/> instances to create
        /// all <see cref="IViewManager"/> instances.
        /// </summary>
        /// <param name="reactContext">
        /// The application context.
        /// </param>
        /// <returns>The list of view managers.</returns>
        public IReadOnlyList<IViewManager> CreateAllViewManagers(IReactContext reactContext)
        {
            DispatcherHelpers.AssertOnDispatcher();

            if (reactContext == null)
                throw new ArgumentNullException(nameof(reactContext));

            using (Tracer.Trace(Tracer.TRACE_TAG_REACT_BRIDGE, "createAllViewManagers").Start())
            {
                var allViewManagers = new List<IViewManager>();
                foreach (var package in _packages)
                {
                    allViewManagers.AddRange(
                        package.CreateViewManagers(reactContext));
                }

                return allViewManagers;
            }
        }

        private Task<IReactContext> CreateReactContextCoreAsync(CancellationToken token)
        {
            DispatcherHelpers.AssertOnDispatcher();

            if (_useDeveloperSupport && _jsBundleFile == null)
            {
                return CreateReactContextFromDevManagerAsync(token);
            }
            else
            {
                return CreateReactContextFromBundleAsync(token);
            }
        }

<<<<<<< HEAD
        private async Task<IReactContext> CreateReactContextFromDevManagerAsync(CancellationToken token)
=======
        private Task<ReactContext> CreateReactContextFromDevManagerAsync(CancellationToken token)
>>>>>>> ffe5e651
        {
            if (_devSupportManager.HasUpToDateBundleInCache())
            {
                return CreateReactContextFromCachedPackagerBundleAsync(token);
            }
            else
            {
                return _devSupportManager.CreateReactContextFromPackagerAsync(token);
            }
        }

        private Task<IReactContext> CreateReactContextFromBundleAsync(CancellationToken token)
        {
            return CreateReactContextAsync(
                    _javaScriptExecutorFactory,
                    JavaScriptBundleLoader.CreateFileLoader(_jsBundleFile),
                    token);
        }

        private Task<IReactContext> CreateReactContextFromCachedPackagerBundleAsync(CancellationToken token)
        {
            var bundleLoader = JavaScriptBundleLoader.CreateCachedBundleFromNetworkLoader(
                _devSupportManager.SourceUrl,
                _devSupportManager.DownloadedJavaScriptBundleFile);
            return CreateReactContextAsync(_javaScriptExecutorFactory, bundleLoader, token);
       }

        private Task<IReactContext> CreateReactContextWithRemoteDebuggerAsync(
            Func<IJavaScriptExecutor> javaScriptExecutorFactory,
            CancellationToken token)
        {
            var bundleLoader = JavaScriptBundleLoader.CreateRemoteDebuggerLoader(
                _devSupportManager.JavaScriptBundleUrlForRemoteDebugging,
                _devSupportManager.SourceUrl);
            return CreateReactContextAsync(javaScriptExecutorFactory, bundleLoader, token);
        }

        private async Task<IReactContext> CreateReactContextAsync(
            Func<IJavaScriptExecutor> jsExecutorFactory,
            JavaScriptBundleLoader jsBundleLoader,
            CancellationToken token)
        {
            var cancellationDisposable = new CancellationDisposable();
            _currentInitializationToken.Disposable = cancellationDisposable;
            using (token.Register(cancellationDisposable.Dispose))
            using (_suspendCancellation?.Token.Register(cancellationDisposable.Dispose))
            {
                try
                {
                    cancellationDisposable.Token.ThrowIfCancellationRequested();
                    return await InitializeReactContextAsync(
                        jsExecutorFactory,
                        jsBundleLoader,
                        cancellationDisposable.Token);
                }
                catch (OperationCanceledException)
                when (cancellationDisposable.Token.IsCancellationRequested)
                {
                    token.ThrowIfCancellationRequested();
                    return null;
                }
            }
        }

        private async Task<IReactContext> InitializeReactContextAsync(
            Func<IJavaScriptExecutor> jsExecutorFactory,
            JavaScriptBundleLoader jsBundleLoader,
            CancellationToken token)
        {
            var currentReactContext = _currentReactContext;
            if (currentReactContext != null)
            {
                await TearDownReactContextAsync(currentReactContext, token);
                _currentReactContext = null;
            }

            try
            {
                var reactContext = await CreateReactContextCoreAsync(jsExecutorFactory, jsBundleLoader, token);
                SetupReactContext(reactContext);
                return reactContext;
            }
            catch (OperationCanceledException)
            when (token.IsCancellationRequested)
            {
                throw;
            }
            catch (Exception ex)
            {
                _devSupportManager.HandleException(ex);
            }

            return null;
        }

        private void SetupReactContext(IReactContext reactContext)
        {
            DispatcherHelpers.AssertOnDispatcher();
            if (_currentReactContext != null)
            {
                throw new InvalidOperationException(
                    "React context has already been setup and has not been destroyed.");
            }

            _currentReactContext = reactContext;
            var reactInstance = reactContext.ReactInstance;
            _devSupportManager.OnNewReactContextCreated(reactContext);
            // TODO: set up memory pressure hooks
            _lifecycleStateMachine.SetContext(reactContext);

            foreach (var rootView in _attachedRootViews)
            {
                AttachMeasuredRootViewToInstance(rootView, reactInstance);
            }
        }

        private void InvokeDefaultOnBackPressed()
        {
            DispatcherHelpers.AssertOnDispatcher();
            _defaultBackButtonHandler?.Invoke();
        }

        private void AttachMeasuredRootViewToInstance(
            ReactRootView rootView,
            IReactInstance reactInstance)
        {
            DispatcherHelpers.AssertOnDispatcher();
            var rootTag = reactInstance.GetNativeModule<UIManagerModule>()
                .AddMeasuredRootView(rootView);

            var jsAppModuleName = rootView.JavaScriptModuleName;
            var appParameters = new Dictionary<string, object>
            {
                { "rootTag", rootTag },
                { "initialProps", rootView.InitialProps }
            };

            reactInstance.GetJavaScriptModule<AppRegistry>().runApplication(jsAppModuleName, appParameters);
        }

        private async Task DetachViewFromInstanceAsync(
            ReactRootView rootView,
            IReactInstance reactInstance)
        {
            DispatcherHelpers.AssertOnDispatcher();

            // Detaches ReactRootView from instance manager root view list and size change monitoring.
            // This has to complete before unmounting the application.
            // Returns a task to await the completion of the `removeRootView` UIManager call (an effect of
            // unmounting the application) and the release of all dispatcher affined UI objects.
            var rootViewRemovedTask = await reactInstance.GetNativeModule<UIManagerModule>()
                .DetachRootViewAsync(rootView);

            reactInstance.GetJavaScriptModule<AppRegistry>().unmountApplicationComponentAtRootTag(rootView.GetTag());

            await rootViewRemovedTask;
        }

        private async Task TearDownReactContextAsync(IReactContext reactContext, CancellationToken token)
        {
            token.ThrowIfCancellationRequested();

            DispatcherHelpers.AssertOnDispatcher();

            _lifecycleStateMachine.SetContext(null);

            foreach (var rootView in _attachedRootViews)
            {
                rootView.CleanupSafe();
            }

            await reactContext.DisposeAsync();
            _devSupportManager.OnReactContextDestroyed(reactContext);
            // TODO: add memory pressure hooks
        }

        private async Task<IReactContext> CreateReactContextCoreAsync(
            Func<IJavaScriptExecutor> jsExecutorFactory,
            JavaScriptBundleLoader jsBundleLoader,
            CancellationToken token)
        {
            Tracer.Write(ReactConstants.Tag, "Creating React context.");

            _sourceUrl = jsBundleLoader.SourceUrl;

            var reactContext = new ReactContext();
            if (_useDeveloperSupport)
            {
                reactContext.NativeModuleCallExceptionHandler =
                    _nativeModuleCallExceptionHandler ?? _devSupportManager.HandleException;
            }

            var nativeRegistryBuilder = new NativeModuleRegistry.Builder(reactContext);
            using (Tracer.Trace(Tracer.TRACE_TAG_REACT_BRIDGE, "createAndProcessCoreModulesPackage").Start())
            {
                var coreModulesPackage = new CoreModulesPackage(
                    this,
                    InvokeDefaultOnBackPressed,
                    _uiImplementationProvider,
                    _lazyViewManagersEnabled);

                var coreModulesPackageWrapper = new CoreModulesPackageWrapper(coreModulesPackage);

                ProcessPackage(coreModulesPackageWrapper, reactContext, nativeRegistryBuilder);
            }

            foreach (var reactPackage in _packages)
            {
                using (Tracer.Trace(Tracer.TRACE_TAG_REACT_BRIDGE, "createAndProcessCustomReactPackage").Start())
                {
                    ProcessPackage(reactPackage, reactContext, nativeRegistryBuilder);
                }
            }

            var nativeModuleRegistry = default(NativeModuleRegistry);
            using (Tracer.Trace(Tracer.TRACE_TAG_REACT_BRIDGE, "buildNativeModuleRegistry").Start())
            {
                nativeModuleRegistry = nativeRegistryBuilder.Build();
            }

            var queueConfiguration = ReactQueueConfigurationFactory.Default.Create(reactContext.HandleException);
            var reactInstanceBuilder = new ReactInstance.Builder
            {
                QueueConfiguration = queueConfiguration,
                JavaScriptExecutorFactory = jsExecutorFactory,
                Registry = nativeModuleRegistry,
                BundleLoader = jsBundleLoader,
            };

            var reactInstance = default(ReactInstance);
            using (Tracer.Trace(Tracer.TRACE_TAG_REACT_BRIDGE, "createReactInstance").Start())
            {
                reactInstance = reactInstanceBuilder.Build();
            }

            // TODO: add bridge idle debug listener

            reactContext.InitializeWithInstance(reactInstance);

            reactInstance.Initialize();

            using (Tracer.Trace(Tracer.TRACE_TAG_REACT_BRIDGE, "RunJavaScriptBundle").Start())
            {
                await reactInstance.InitializeBridgeAsync(token).ConfigureAwait(false);
            }

            return reactContext;
        }

        private void ProcessPackage(
            IReactPackage reactPackage,
            ReactContext reactContext,
            NativeModuleRegistry.Builder nativeRegistryBuilder)
        {
            foreach (var nativeModule in reactPackage.CreateNativeModules(reactContext))
            {
                nativeRegistryBuilder.Add(nativeModule);
            }
        }

<<<<<<< HEAD
        private void MoveReactContextToCurrentLifecycleState(IReactContext reactContext)
        {
            if (_lifecycleState == LifecycleState.Resumed)
            {
                MoveToResumedLifecycleState(true);
            }
        }

        private void MoveToBeforeResumeLifecycleState()
        {
            lock (_lifecycleStateLock)
            {
                if (_currentReactContext != null)
                {
                    if (_lifecycleState == LifecycleState.BeforeCreate)
                    {
                        _currentReactContext.OnResume();
                        _currentReactContext.OnSuspend();
                    }
                    else if (_lifecycleState == LifecycleState.Resumed)
                    {
                        _currentReactContext.OnSuspend();
                    }
                }

                _lifecycleState = LifecycleState.BeforeResume;
            }
        }

        private void MoveToResumedLifecycleState(bool force)
        {
            lock (_lifecycleStateLock)
            {
                if (_currentReactContext != null)
                {
                    // We currently don't have an OnCreate callback so we call OnResume for both transitions
                    if (force ||
                        _lifecycleState == LifecycleState.BeforeResume ||
                        _lifecycleState == LifecycleState.BeforeCreate)
                    {
                        _currentReactContext.OnResume();
                    }
                    else if (_lifecycleState == LifecycleState.Background)
                    {
                        _currentReactContext.OnLeavingBackground();
                    }
                }

                _lifecycleState = LifecycleState.Resumed;
            }
        }

        private void MoveToBeforeCreateLifecycleState()
        {
            lock (_lifecycleStateLock)
            {
                if (_currentReactContext != null)
                {
                    if (_lifecycleState == LifecycleState.Resumed)
                    {
                        _currentReactContext.OnSuspend();
                        _lifecycleState = LifecycleState.BeforeResume;
                    }
                    if (_lifecycleState == LifecycleState.BeforeResume)
                    {
                        _currentReactContext.OnDestroy();
                    }
                }
            }
        }

        private void MoveToBackgroundLifecycleState()
        {
            lock (_lifecycleStateLock)
            {
                if (_currentReactContext != null)
                {
                    if (_lifecycleState == LifecycleState.Resumed)
                    {
                        _currentReactContext.OnEnteredBackground();
                        _lifecycleState = LifecycleState.Background;
                    }
                }
            }
        }

=======
>>>>>>> ffe5e651
        class ReactInstanceDevCommandsHandler : IReactInstanceDevCommandsHandler
        {
            private readonly ReactInstanceManager _parent;

            public ReactInstanceDevCommandsHandler(ReactInstanceManager parent)
            {
                _parent = parent;
            }

<<<<<<< HEAD
            public Task<IReactContext> CreateReactContextFromBundleAsync(CancellationToken token)
=======
            public Task<IDisposable> LockAsync()
            {
                return _parent._lock.LockAsync();
            }

            public Task<ReactContext> CreateReactContextFromBundleAsync(CancellationToken token)
>>>>>>> ffe5e651
            {
                return _parent.CreateReactContextFromBundleAsync(token);
            }

            public Task<IReactContext> CreateReactContextFromCachedPackagerBundleAsync(CancellationToken token)
            {
                return _parent.CreateReactContextFromCachedPackagerBundleAsync(token);
            }

            public Task<IReactContext> CreateReactContextWithRemoteDebuggerAsync(Func<IJavaScriptExecutor> javaScriptExecutorFactory, CancellationToken token)
            {
                return _parent.CreateReactContextWithRemoteDebuggerAsync(javaScriptExecutorFactory, token);
            }
        }
    }
}<|MERGE_RESOLUTION|>--- conflicted
+++ resolved
@@ -55,8 +55,6 @@
         // - The "scope" of this AsyncLock extends to the DevSupportManager as well, all the private methods involved in creating a React context
         // in any way are called with the AsyncLock held.
         //
-        private bool _hasStartedCreatingInitialContext;
-        private ReactContext _currentReactContext;
         private readonly List<ReactRootView> _attachedRootViews = new List<ReactRootView>();
 
         private readonly SerialDisposable _currentInitializationToken = new SerialDisposable();
@@ -73,15 +71,11 @@
 
         private LifecycleStateMachine _lifecycleStateMachine;
         private CancellationDisposable _suspendCancellation;
-<<<<<<< HEAD
         private bool _hasStartedCreatingInitialContext;
         private Task<IReactContext> _contextInitializationTask;
         private int _pendingInitializationTasks;
         private string _sourceUrl;
         private IReactContext _currentReactContext;
-=======
-        private string _sourceUrl;
->>>>>>> ffe5e651
         private Action _defaultBackButtonHandler;
 
         internal ReactInstanceManager(
@@ -165,11 +159,7 @@
         /// </summary>
         /// <param name="token">A token to cancel the request.</param>
         /// <returns>A task to await the result.</returns>
-<<<<<<< HEAD
-        public Task<IReactContext> CreateReactContextAsync(CancellationToken token)
-=======
-        public async Task<ReactContext> CreateReactContextAsync(CancellationToken token)
->>>>>>> ffe5e651
+        public async Task<IReactContext> CreateReactContextAsync(CancellationToken token)
         {
             DispatcherHelpers.AssertOnDispatcher();
             using (await _lock.LockAsync())
@@ -183,7 +173,7 @@
                 }
                 _hasStartedCreatingInitialContext = true;
 
-                ReactContext context = null;
+                IReactContext context = null;
                 try
                 {
                     context = await CreateReactContextCoreAsync(token);
@@ -230,7 +220,7 @@
         /// <returns>
         /// A task to await the React context.
         /// </returns>
-        public async Task<ReactContext> TryGetReactContextAsync(CancellationToken token)
+        public async Task<IReactContext> TryGetReactContextAsync(CancellationToken token)
         {
             DispatcherHelpers.AssertOnDispatcher();
             using (await _lock.LockAsync())
@@ -247,7 +237,7 @@
         /// <returns>
         /// A task to await the React context.
         /// </returns>
-        public async Task<ReactContext> GetOrCreateReactContextAsync(CancellationToken token)
+        public async Task<IReactContext> GetOrCreateReactContextAsync(CancellationToken token)
         {
             DispatcherHelpers.AssertOnDispatcher();
             using (await _lock.LockAsync())
@@ -261,7 +251,7 @@
                 {
                     _hasStartedCreatingInitialContext = true;
 
-                    ReactContext context = null;
+                    IReactContext context = null;
                     try
                     {
                         context = await CreateReactContextCoreAsync(token);
@@ -286,11 +276,7 @@
         /// </summary>
         /// <param name="token">A token to cancel the request.</param>
         /// <returns>A task to await the result.</returns>
-<<<<<<< HEAD
-        public Task<IReactContext> RecreateReactContextAsync(CancellationToken token)
-=======
-        public async Task<ReactContext> RecreateReactContextAsync(CancellationToken token)
->>>>>>> ffe5e651
+        public async Task<IReactContext> RecreateReactContextAsync(CancellationToken token)
         {
             DispatcherHelpers.AssertOnDispatcher();
             using (await _lock.LockAsync())
@@ -527,11 +513,7 @@
             }
         }
 
-<<<<<<< HEAD
-        private async Task<IReactContext> CreateReactContextFromDevManagerAsync(CancellationToken token)
-=======
-        private Task<ReactContext> CreateReactContextFromDevManagerAsync(CancellationToken token)
->>>>>>> ffe5e651
+        private Task<IReactContext> CreateReactContextFromDevManagerAsync(CancellationToken token)
         {
             if (_devSupportManager.HasUpToDateBundleInCache())
             {
@@ -792,95 +774,6 @@
             }
         }
 
-<<<<<<< HEAD
-        private void MoveReactContextToCurrentLifecycleState(IReactContext reactContext)
-        {
-            if (_lifecycleState == LifecycleState.Resumed)
-            {
-                MoveToResumedLifecycleState(true);
-            }
-        }
-
-        private void MoveToBeforeResumeLifecycleState()
-        {
-            lock (_lifecycleStateLock)
-            {
-                if (_currentReactContext != null)
-                {
-                    if (_lifecycleState == LifecycleState.BeforeCreate)
-                    {
-                        _currentReactContext.OnResume();
-                        _currentReactContext.OnSuspend();
-                    }
-                    else if (_lifecycleState == LifecycleState.Resumed)
-                    {
-                        _currentReactContext.OnSuspend();
-                    }
-                }
-
-                _lifecycleState = LifecycleState.BeforeResume;
-            }
-        }
-
-        private void MoveToResumedLifecycleState(bool force)
-        {
-            lock (_lifecycleStateLock)
-            {
-                if (_currentReactContext != null)
-                {
-                    // We currently don't have an OnCreate callback so we call OnResume for both transitions
-                    if (force ||
-                        _lifecycleState == LifecycleState.BeforeResume ||
-                        _lifecycleState == LifecycleState.BeforeCreate)
-                    {
-                        _currentReactContext.OnResume();
-                    }
-                    else if (_lifecycleState == LifecycleState.Background)
-                    {
-                        _currentReactContext.OnLeavingBackground();
-                    }
-                }
-
-                _lifecycleState = LifecycleState.Resumed;
-            }
-        }
-
-        private void MoveToBeforeCreateLifecycleState()
-        {
-            lock (_lifecycleStateLock)
-            {
-                if (_currentReactContext != null)
-                {
-                    if (_lifecycleState == LifecycleState.Resumed)
-                    {
-                        _currentReactContext.OnSuspend();
-                        _lifecycleState = LifecycleState.BeforeResume;
-                    }
-                    if (_lifecycleState == LifecycleState.BeforeResume)
-                    {
-                        _currentReactContext.OnDestroy();
-                    }
-                }
-            }
-        }
-
-        private void MoveToBackgroundLifecycleState()
-        {
-            lock (_lifecycleStateLock)
-            {
-                if (_currentReactContext != null)
-                {
-                    if (_lifecycleState == LifecycleState.Resumed)
-                    {
-                        _currentReactContext.OnEnteredBackground();
-                        _lifecycleState = LifecycleState.Background;
-                    }
-                }
-            }
-        }
-
-=======
->>>>>>> ffe5e651
         class ReactInstanceDevCommandsHandler : IReactInstanceDevCommandsHandler
         {
             private readonly ReactInstanceManager _parent;
@@ -890,16 +783,12 @@
                 _parent = parent;
             }
 
-<<<<<<< HEAD
+            public Task<IDisposable> LockAsync()
+            {
+                return _parent._lock.LockAsync();
+            }
+
             public Task<IReactContext> CreateReactContextFromBundleAsync(CancellationToken token)
-=======
-            public Task<IDisposable> LockAsync()
-            {
-                return _parent._lock.LockAsync();
-            }
-
-            public Task<ReactContext> CreateReactContextFromBundleAsync(CancellationToken token)
->>>>>>> ffe5e651
             {
                 return _parent.CreateReactContextFromBundleAsync(token);
             }
