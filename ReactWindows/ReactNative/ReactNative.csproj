--- conflicted
+++ resolved
@@ -1,4 +1,3 @@
-<<<<<<< HEAD
 ﻿<?xml version="1.0" encoding="utf-8"?>
 <Project ToolsVersion="14.0" DefaultTargets="Build" xmlns="http://schemas.microsoft.com/developer/msbuild/2003">
   <Import Project="$(MSBuildExtensionsPath)\$(MSBuildToolsVersion)\Microsoft.Common.props" Condition="Exists('$(MSBuildExtensionsPath)\$(MSBuildToolsVersion)\Microsoft.Common.props')" />
@@ -206,392 +205,6 @@
     <Compile Include="Modules\Network\TaskCancellationManager.cs" />
     <Compile Include="Modules\NetInfo\NetInfoModule.cs" />
     <Compile Include="Modules\StatusBar\StatusBarModule.cs" />
-    <Compile Include="ReactContextInitializedEventArgs.cs" />
-    <Compile Include="ReactPage.cs" />
-    <Compile Include="ReactRootView.cs" />
-    <Compile Include="Reflection\EnumHelpers.cs" />
-    <Compile Include="Touch\IOnInterceptTouchEventListener.cs" />
-    <Compile Include="Touch\TouchHandler.cs" />
-    <Compile Include="UIManager\BorderedContentControl.cs" />
-    <Compile Include="UIManager\BorderExtensions.cs" />
-    <Compile Include="UIManager\ColorHelpers.cs" />
-    <Compile Include="UIManager\CSSNodeExtensions.cs" />
-    <Compile Include="LifecycleState.cs" />
-    <Compile Include="IReactInstanceManager.cs" />
-    <Compile Include="Modules\Core\ExceptionsManagerModule.cs" />
-    <Compile Include="Modules\Core\Timing.cs" />
-    <Compile Include="Modules\Storage\AsyncStorageModule.cs" />
-    <Compile Include="Modules\WebSocket\WebSocketModule.cs" />
-    <Compile Include="ReactInstanceManager.cs" />
-    <Compile Include="Chakra\JavaScriptBackgroundWorkItemCallback.cs" />
-    <Compile Include="Chakra\JavaScriptBeforeCollectCallback.cs" />
-    <Compile Include="Chakra\JavaScriptContext.cs" />
-    <Compile Include="Chakra\JavaScriptEngineException.cs" />
-    <Compile Include="Chakra\JavaScriptErrorCode.cs" />
-    <Compile Include="Chakra\JavaScriptException.cs" />
-    <Compile Include="Chakra\JavaScriptFatalException.cs" />
-    <Compile Include="Chakra\JavaScriptMemoryAllocationCallback.cs" />
-    <Compile Include="Chakra\JavaScriptMemoryEventType.cs" />
-    <Compile Include="Chakra\JavaScriptNativeFunction.cs" />
-    <Compile Include="Chakra\JavaScriptObjectFinalizeCallback.cs" />
-    <Compile Include="Chakra\JavaScriptPropertyId.cs" />
-    <Compile Include="Chakra\JavaScriptRuntime.cs" />
-    <Compile Include="Chakra\JavaScriptRuntimeAttributes.cs" />
-    <Compile Include="Chakra\JavaScriptRuntimeVersion.cs" />
-    <Compile Include="Chakra\JavaScriptScriptException.cs" />
-    <Compile Include="Chakra\JavaScriptSourceContext.cs" />
-    <Compile Include="Chakra\JavaScriptThreadServiceCallback.cs" />
-    <Compile Include="Chakra\JavaScriptUsageException.cs" />
-    <Compile Include="Chakra\JavaScriptValue.cs" />
-    <Compile Include="Chakra\JavaScriptValueType.cs" />
-    <Compile Include="Chakra\Native.cs" />
-    <Compile Include="Bridge\INativeModule.cs" />
-    <Compile Include="Modules\Core\DeviceEventManagerModule.cs" />
-    <Compile Include="Modules\Core\RCTDeviceEventEmitter.cs" />
-    <Compile Include="Modules\Core\RCTNativeAppEventEmitter.cs" />
-    <Compile Include="Bridge\ReactDelegateFactoryBase.cs" />
-    <Compile Include="Reflection\ExpressionExtensions.cs" />
-    <Compile Include="IReactPackage.cs" />
-    <Compile Include="Shell\MainReactPackage.cs" />
-    <Compile Include="Touch\JavaScriptResponderHandler.cs" />
-    <Compile Include="Animation\ReactAnimationRegistry.cs" />
-    <Compile Include="UIManager\BaseViewManager.cs" />
-    <Compile Include="UIManager\IViewManager.cs" />
-    <Compile Include="UIManager\IViewParentManager.cs" />
-    <Compile Include="UIManager\LayoutAnimation\BaseLayoutAnimation.cs" />
-    <Compile Include="Collections\JObjectExtensions.cs" />
-    <Compile Include="UIManager\LayoutAnimation\LayoutAnimation.cs" />
-    <Compile Include="UIManager\LayoutAnimation\StoryboardObservable.cs" />
-    <Compile Include="UIManager\MeasureAssertions.cs" />
-    <Compile Include="UIManager\ReactStylesDiffMap.cs" />
-    <Compile Include="UIManager\ReactStylesDiffMapExtensions.cs" />
-    <Compile Include="UIManager\Events\Event.cs" />
-    <Compile Include="UIManager\Events\EventDispatcher.cs" />
-    <Compile Include="UIManager\Events\RCTEventEmitter.cs" />
-    <Compile Include="Properties\AssemblyInfo.cs" />
-    <Compile Include="Bridge\IReactBridge.cs" />
-    <Compile Include="Bridge\ReactMethodAttribute.cs" />
-    <Compile Include="Reflection\ReflectionHelpers.cs" />
-    <Compile Include="Tracing\EventSourceManager.cs" />
-    <Compile Include="Tracing\TraceDisposable.cs" />
-    <Compile Include="Tracing\Tracer.cs" />
-    <Compile Include="UIManager\AppRegistry.cs" />
-    <Compile Include="UIManager\Events\TouchEventType.cs" />
-    <Compile Include="UIManager\Events\TouchEventTypeExtensions.cs" />
-    <Compile Include="UIManager\LayoutAnimation\InterpolationTypeExtensions.cs" />
-    <Compile Include="UIManager\LayoutAnimation\AnimatedPropertyType.cs" />
-    <Compile Include="UIManager\LayoutAnimation\LayoutCreateAnimation.cs" />
-    <Compile Include="UIManager\LayoutAnimation\LayoutAnimationController.cs" />
-    <Compile Include="UIManager\LayoutAnimation\LayoutUpdateAnimation.cs" />
-    <Compile Include="Views\Image\ImageExtensions.cs" />
-    <Compile Include="UIManager\LayoutAnimation\InterpolationType.cs" />
-    <Compile Include="UIManager\UIImplementationProvider.cs" />
-    <Compile Include="Views\Image\ReactImageLoadEvent.cs" />
-    <Compile Include="Views\Image\ReactImageManager.cs" />
-    <Compile Include="Views\Image\ReactVirtualImageManager.cs" />
-    <Compile Include="Views\Scroll\IScrollCommandHandler.cs" />
-    <Compile Include="Views\Scroll\ReactScrollViewCommandHelper.cs" />
-    <Compile Include="Views\Scroll\ScrollEventType.cs" />
-    <Compile Include="Views\Scroll\ScrollEventTypeExtensions.cs" />
-    <Compile Include="Views\TextInput\ReactMultilineTextInputManager.cs" />
-    <Compile Include="Views\TextInput\TextBoxExtensions.cs" />
-    <Compile Include="Views\Text\FontStyleHelpers.cs" />
-    <Compile Include="UIManager\RootViewHelper.cs" />
-    <Compile Include="UIManager\RootViewManager.cs" />
-    <Compile Include="UIManager\SimpleViewManager.cs" />
-    <Compile Include="UIManager\TouchTargetHelper.cs" />
-    <Compile Include="UIManager\FrameworkElementExtensions.cs" />
-    <Compile Include="UIManager\IPropertySetter.cs" />
-    <Compile Include="UIManager\LayoutShadowNode.cs" />
-    <Compile Include="UIManager\NativeViewHierarchyOptimizer.cs" />
-    <Compile Include="UIManager\OnLayoutEvent.cs" />
-    <Compile Include="UIManager\PointerEvents.cs" />
-    <Compile Include="UIManager\PropertySetter.cs" />
-    <Compile Include="UIManager\ReactPropertyBaseAttribute.cs" />
-    <Compile Include="UIManager\ReactPropertyGroupAttribute.cs" />
-    <Compile Include="UIManager\SizeMonitoringCanvas.cs" />
-    <Compile Include="UIManager\NativeViewHierarchyManager.cs" />
-    <Compile Include="UIManager\ReactPropertyAttribute.cs" />
-    <Compile Include="UIManager\ReactShadowNode.cs" />
-    <Compile Include="UIManager\IRootView.cs" />
-    <Compile Include="UIManager\ShadowNodeRegistry.cs" />
-    <Compile Include="UIManager\ThemedReactContext.cs" />
-    <Compile Include="UIManager\UIImplementation.cs" />
-    <Compile Include="UIManager\UIManagerModule.cs" />
-    <Compile Include="UIManager\UIManagerModule.Constants.cs" />
-    <Compile Include="UIManager\UIViewOperationQueue.cs" />
-    <Compile Include="UIManager\ViewAtIndex.cs" />
-    <Compile Include="UIManager\ViewParentManager.cs" />
-    <Compile Include="UIManager\PanelViewParentManager.cs" />
-    <Compile Include="UIManager\ViewManager.cs" />
-    <Compile Include="UIManager\ViewManagerRegistry.cs" />
-    <Compile Include="Views\Scroll\ReactScrollViewManager.cs" />
-    <Compile Include="Views\TextInput\ReactTextBoxProperties.cs" />
-    <Compile Include="Views\TextInput\ReactTextInputShadowNode.cs" />
-    <Compile Include="Views\Switch\ReactSwitchManager.cs" />
-    <Compile Include="Views\Switch\ReactSwitchShadowNode.cs" />
-    <Compile Include="Views\ViewManagersPropertyCache.cs" />
-    <Compile Include="UIManager\ViewProperties.cs" />
-    <Compile Include="Views\Text\ReactRawTextManager.cs" />
-    <Compile Include="Views\Text\ReactTextShadowNode.cs" />
-    <Compile Include="Views\Text\ReactTextViewManager.cs" />
-    <Compile Include="Views\Text\ReactVirtualTextViewManager.cs" />
-    <Compile Include="Views\TextInput\ReactTextChangedEvent.cs" />
-    <Compile Include="Views\TextInput\ReactTextInputBlurEvent.cs" />
-    <Compile Include="Views\TextInput\ReactTextInputFocusEvent.cs" />
-    <Compile Include="Views\View\ReactViewManager.cs" />
-    <Compile Include="Views\TextInput\ReactTextInputManager.cs" />
-    <Compile Include="Modules\Toast\ToastHelper.cs" />
-    <Compile Include="Modules\Toast\ToastModule.cs" />
-    <EmbeddedResource Include="Properties\ReactNative.rd.xml" />
-  </ItemGroup>
-  <ItemGroup>
-    <Content Include="Bridge\JavaScriptModuleBase.Generated.tt">
-      <Generator>TextTemplatingFileGenerator</Generator>
-      <LastGenOutput>JavaScriptModuleBase.Generated.cs</LastGenOutput>
-    </Content>
-  </ItemGroup>
-  <ItemGroup>
-    <Service Include="{508349B6-6B84-4DF5-91F0-309BEEBAD82D}" />
-  </ItemGroup>
-  <ItemGroup>
-    <Reference Include="Facebook.CSSLayout">
-      <HintPath>..\References\Facebook.CSSLayout.dll</HintPath>
-    </Reference>
-  </ItemGroup>
-  <ItemGroup>
-    <Page Include="DevSupport\DevOptionDialog.xaml">
-      <SubType>Designer</SubType>
-      <Generator>MSBuild:Compile</Generator>
-    </Page>
-    <Page Include="DevSupport\ProgressDialog.xaml">
-      <SubType>Designer</SubType>
-      <Generator>MSBuild:Compile</Generator>
-    </Page>
-    <Page Include="DevSupport\RedBoxDialog.xaml">
-      <SubType>Designer</SubType>
-      <Generator>MSBuild:Compile</Generator>
-    </Page>
-  </ItemGroup>
-  <ItemGroup>
-    <SDKReference Include="WindowsDesktop, Version=10.0.10586.0">
-      <Name>Windows Desktop Extensions for the UWP</Name>
-    </SDKReference>
-    <SDKReference Include="WindowsMobile, Version=10.0.10586.0">
-      <Name>Windows Mobile Extensions for the UWP</Name>
-    </SDKReference>
-  </ItemGroup>
-  <PropertyGroup Condition=" '$(VisualStudioVersion)' == '' or '$(VisualStudioVersion)' &lt; '14.0' ">
-    <VisualStudioVersion>14.0</VisualStudioVersion>
-  </PropertyGroup>
-  <Import Project="$(MSBuildExtensionsPath)\Microsoft\WindowsXaml\v$(VisualStudioVersion)\Microsoft.Windows.UI.Xaml.CSharp.targets" />
-=======
-﻿<?xml version="1.0" encoding="utf-8"?>
-<Project ToolsVersion="14.0" DefaultTargets="Build" xmlns="http://schemas.microsoft.com/developer/msbuild/2003">
-  <Import Project="$(MSBuildExtensionsPath)\$(MSBuildToolsVersion)\Microsoft.Common.props" Condition="Exists('$(MSBuildExtensionsPath)\$(MSBuildToolsVersion)\Microsoft.Common.props')" />
-  <PropertyGroup>
-    <Configuration Condition=" '$(Configuration)' == '' ">Debug</Configuration>
-    <Platform Condition=" '$(Platform)' == '' ">AnyCPU</Platform>
-    <ProjectGuid>{C7673AD5-E3AA-468C-A5FD-FA38154E205C}</ProjectGuid>
-    <OutputType>Library</OutputType>
-    <AppDesignerFolder>Properties</AppDesignerFolder>
-    <RootNamespace>ReactNative</RootNamespace>
-    <AssemblyName>ReactNative</AssemblyName>
-    <DefaultLanguage>en-US</DefaultLanguage>
-    <TargetPlatformIdentifier>UAP</TargetPlatformIdentifier>
-    <TargetPlatformVersion>10.0.10586.0</TargetPlatformVersion>
-    <TargetPlatformMinVersion>10.0.10240.0</TargetPlatformMinVersion>
-    <MinimumVisualStudioVersion>14</MinimumVisualStudioVersion>
-    <FileAlignment>512</FileAlignment>
-    <ProjectTypeGuids>{A5A43C5B-DE2A-4C0C-9213-0A381AF9435A};{FAE04EC0-301F-11D3-BF4B-00C04F79EFBC}</ProjectTypeGuids>
-  </PropertyGroup>
-  <PropertyGroup Condition=" '$(Configuration)|$(Platform)' == 'Debug|AnyCPU' ">
-    <PlatformTarget>AnyCPU</PlatformTarget>
-    <DebugSymbols>true</DebugSymbols>
-    <DebugType>full</DebugType>
-    <Optimize>false</Optimize>
-    <OutputPath>bin\Debug\</OutputPath>
-    <DefineConstants>DEBUG;TRACE;NETFX_CORE;WINDOWS_UWP</DefineConstants>
-    <ErrorReport>prompt</ErrorReport>
-    <WarningLevel>4</WarningLevel>
-    <DocumentationFile>bin\Debug\ReactNative.XML</DocumentationFile>
-  </PropertyGroup>
-  <PropertyGroup Condition=" '$(Configuration)|$(Platform)' == 'Release|AnyCPU' ">
-    <PlatformTarget>AnyCPU</PlatformTarget>
-    <DebugType>pdbonly</DebugType>
-    <Optimize>true</Optimize>
-    <OutputPath>bin\Release\</OutputPath>
-    <DefineConstants>TRACE;NETFX_CORE;WINDOWS_UWP</DefineConstants>
-    <ErrorReport>prompt</ErrorReport>
-    <WarningLevel>4</WarningLevel>
-    <DocumentationFile>bin\Release\ReactNative.XML</DocumentationFile>
-  </PropertyGroup>
-  <PropertyGroup Condition="'$(Configuration)|$(Platform)' == 'Debug|x86'">
-    <PlatformTarget>x86</PlatformTarget>
-    <DebugSymbols>true</DebugSymbols>
-    <OutputPath>bin\x86\Debug\</OutputPath>
-    <DefineConstants>DEBUG;TRACE;NETFX_CORE;WINDOWS_UWP</DefineConstants>
-    <NoWarn>;2008</NoWarn>
-    <DebugType>full</DebugType>
-    <PlatformTarget>x86</PlatformTarget>
-    <UseVSHostingProcess>false</UseVSHostingProcess>
-    <ErrorReport>prompt</ErrorReport>
-    <DocumentationFile>bin\x86\Debug\ReactNative.XML</DocumentationFile>
-  </PropertyGroup>
-  <PropertyGroup Condition="'$(Configuration)|$(Platform)' == 'Release|x86'">
-    <PlatformTarget>x86</PlatformTarget>
-    <OutputPath>bin\x86\Release\</OutputPath>
-    <DefineConstants>TRACE;NETFX_CORE;WINDOWS_UWP</DefineConstants>
-    <Optimize>true</Optimize>
-    <NoWarn>;2008</NoWarn>
-    <DebugType>pdbonly</DebugType>
-    <PlatformTarget>x86</PlatformTarget>
-    <UseVSHostingProcess>false</UseVSHostingProcess>
-    <ErrorReport>prompt</ErrorReport>
-    <DocumentationFile>bin\x86\Release\ReactNative.XML</DocumentationFile>
-  </PropertyGroup>
-  <PropertyGroup Condition="'$(Configuration)|$(Platform)' == 'Debug|ARM'">
-    <PlatformTarget>ARM</PlatformTarget>
-    <DebugSymbols>true</DebugSymbols>
-    <OutputPath>bin\ARM\Debug\</OutputPath>
-    <DefineConstants>DEBUG;TRACE;NETFX_CORE;WINDOWS_UWP</DefineConstants>
-    <NoWarn>;2008</NoWarn>
-    <DebugType>full</DebugType>
-    <PlatformTarget>ARM</PlatformTarget>
-    <UseVSHostingProcess>false</UseVSHostingProcess>
-    <ErrorReport>prompt</ErrorReport>
-    <DocumentationFile>bin\ARM\Debug\ReactNative.XML</DocumentationFile>
-  </PropertyGroup>
-  <PropertyGroup Condition="'$(Configuration)|$(Platform)' == 'Release|ARM'">
-    <PlatformTarget>ARM</PlatformTarget>
-    <OutputPath>bin\ARM\Release\</OutputPath>
-    <DefineConstants>TRACE;NETFX_CORE;WINDOWS_UWP</DefineConstants>
-    <Optimize>true</Optimize>
-    <NoWarn>;2008</NoWarn>
-    <DebugType>pdbonly</DebugType>
-    <PlatformTarget>ARM</PlatformTarget>
-    <UseVSHostingProcess>false</UseVSHostingProcess>
-    <ErrorReport>prompt</ErrorReport>
-    <DocumentationFile>bin\ARM\Release\ReactNative.XML</DocumentationFile>
-  </PropertyGroup>
-  <PropertyGroup Condition="'$(Configuration)|$(Platform)' == 'Debug|x64'">
-    <PlatformTarget>x64</PlatformTarget>
-    <DebugSymbols>true</DebugSymbols>
-    <OutputPath>bin\x64\Debug\</OutputPath>
-    <DefineConstants>DEBUG;TRACE;NETFX_CORE;WINDOWS_UWP</DefineConstants>
-    <NoWarn>;2008</NoWarn>
-    <DebugType>full</DebugType>
-    <PlatformTarget>x64</PlatformTarget>
-    <UseVSHostingProcess>false</UseVSHostingProcess>
-    <ErrorReport>prompt</ErrorReport>
-    <DocumentationFile>bin\x64\Debug\ReactNative.XML</DocumentationFile>
-  </PropertyGroup>
-  <PropertyGroup Condition="'$(Configuration)|$(Platform)' == 'Release|x64'">
-    <PlatformTarget>x64</PlatformTarget>
-    <OutputPath>bin\x64\Release\</OutputPath>
-    <DefineConstants>TRACE;NETFX_CORE;WINDOWS_UWP</DefineConstants>
-    <Optimize>true</Optimize>
-    <NoWarn>;2008</NoWarn>
-    <DebugType>pdbonly</DebugType>
-    <PlatformTarget>x64</PlatformTarget>
-    <UseVSHostingProcess>false</UseVSHostingProcess>
-    <ErrorReport>prompt</ErrorReport>
-    <DocumentationFile>bin\x64\Release\ReactNative.XML</DocumentationFile>
-  </PropertyGroup>
-  <ItemGroup>
-    <!-- A reference to the entire .Net Framework and Windows SDK are automatically included -->
-    <None Include="project.json" />
-  </ItemGroup>
-  <ItemGroup>
-    <Compile Include="Animation\ReactAnimation.cs" />
-    <Compile Include="Animation\Events\AnimationCancelledEventArgs.cs" />
-    <Compile Include="Animation\Events\AnimationFinishedEventHandler.cs" />
-    <Compile Include="Animation\IAnimationListener.cs" />
-    <Compile Include="Animation\IAnimationPropertyUpdater.cs" />
-    <Compile Include="Bridge\BridgeBusyEventArgs.cs" />
-    <Compile Include="Bridge\BridgeIdleEventArgs.cs" />
-    <Compile Include="Bridge\ILifecycleEventListener.cs" />
-    <Compile Include="Bridge\IPromise.cs" />
-    <Compile Include="Bridge\ReactInstance.cs" />
-    <Compile Include="Bridge\CompiledReactDelegateFactory.cs" />
-    <Compile Include="Bridge\DispatcherHelpers.cs" />
-    <Compile Include="Bridge\IInvocationHandler.cs" />
-    <Compile Include="Bridge\IJavaScriptExecutor.cs" />
-    <Compile Include="Bridge\IJavaScriptModule.cs" />
-    <Compile Include="Bridge\IReactCallback.cs" />
-    <Compile Include="Bridge\IReactDelegateFactory.cs" />
-    <Compile Include="Bridge\JavaScriptModuleBase.cs" />
-    <Compile Include="Bridge\JavaScriptModuleBase.Generated.cs">
-      <AutoGen>True</AutoGen>
-      <DesignTime>True</DesignTime>
-      <DependentUpon>JavaScriptModuleBase.Generated.tt</DependentUpon>
-    </Compile>
-    <Compile Include="Bridge\JavaScriptModuleRegistration.cs" />
-    <Compile Include="Bridge\JavaScriptModuleRegistry.cs" />
-    <Compile Include="Bridge\JavaScriptModulesConfig.cs" />
-    <Compile Include="Bridge\JavaScriptBundleLoader.cs" />
-    <Compile Include="Bridge\NativeArgumentsParseException.cs" />
-    <Compile Include="Bridge\ICallback.cs" />
-    <Compile Include="Bridge\IReactInstance.cs" />
-    <Compile Include="Bridge\INativeMethod.cs" />
-    <Compile Include="Bridge\IOnBatchCompleteListener.cs" />
-    <Compile Include="Bridge\NativeModuleBase.cs" />
-    <Compile Include="Bridge\NativeModuleRegistry.cs" />
-    <Compile Include="Bridge\Queue\ReactQueueConfiguration.cs" />
-    <Compile Include="Bridge\Queue\ReactQueueConfigurationSpec.cs" />
-    <Compile Include="Bridge\Queue\IReactQueueConfiguration.cs" />
-    <Compile Include="Bridge\Queue\IMessageQueueThread.cs" />
-    <Compile Include="Bridge\Queue\LimitedConcurrencyTaskScheduler.cs" />
-    <Compile Include="Bridge\Queue\MessageQueueThread.cs" />
-    <Compile Include="Bridge\Queue\MessageQueueThreadExtensions.cs" />
-    <Compile Include="Bridge\Queue\MessageQueueThreadKind.cs" />
-    <Compile Include="Bridge\Queue\MessageQueueThreadSpec.cs" />
-    <Compile Include="Bridge\ReflectionReactDelegateFactory.cs" />
-    <Compile Include="Collections\HeapBasedPriorityQueue.cs" />
-    <Compile Include="DevSupport\DebugServerException.cs" />
-    <Compile Include="DevSupport\DevInternalSettings.cs" />
-    <Compile Include="DevSupport\DevOptionDialog.xaml.cs">
-      <DependentUpon>DevOptionDialog.xaml</DependentUpon>
-    </Compile>
-    <Compile Include="DevSupport\DevServerHelper.cs" />
-    <Compile Include="DevSupport\DevSupportManager.cs" />
-    <Compile Include="DevSupport\DisabledDevSupportManager.cs" />
-    <Compile Include="DevSupport\IReactInstanceDevCommandsHandler.cs" />
-    <Compile Include="DevSupport\IStackFrame.cs" />
-    <Compile Include="DevSupport\ProgressDialog.xaml.cs">
-      <DependentUpon>ProgressDialog.xaml</DependentUpon>
-    </Compile>
-    <Compile Include="DevSupport\RedBoxDialog.xaml.cs">
-      <DependentUpon>RedBoxDialog.xaml</DependentUpon>
-    </Compile>
-    <Compile Include="DevSupport\ShakeAccelerometer.cs" />
-    <Compile Include="DevSupport\StackFrameExtensions.cs" />
-    <Compile Include="DevSupport\StackTraceHelper.cs" />
-    <Compile Include="Chakra\Executor\ChakraJavaScriptExecutor.cs" />
-    <Compile Include="Chakra\Executor\JavaScriptValueToJTokenConverter.cs" />
-    <Compile Include="Chakra\Executor\JTokenToJavaScriptValueConverter.cs" />
-    <Compile Include="Bridge\ReactBridge.cs" />
-    <Compile Include="Bridge\ReactContext.cs" />
-    <Compile Include="Bridge\ReactContextNativeModuleBase.cs" />
-    <Compile Include="Common\ReactConstants.cs" />
-    <Compile Include="CoreModulesPackage.cs" />
-    <Compile Include="DevSupport\IDevSupportManager.cs" />
-    <Compile Include="DevSupport\WebSocketJavaScriptExecutor.cs" />
-    <Compile Include="Modules\AppState\AppStateModule.cs" />
-    <Compile Include="Modules\Clipboard\ClipboardModule.cs" />
-    <Compile Include="Modules\Core\JavaScriptException.cs" />
-    <Compile Include="Modules\Core\JSTimersExecution.cs" />
-    <Compile Include="Modules\Core\SourceCodeModule.cs" />
-    <Compile Include="Modules\NetInfo\DefaultNetworkInformation.cs" />
-    <Compile Include="Modules\NetInfo\IConnectionProfile.cs" />
-    <Compile Include="Modules\NetInfo\INetworkInformation.cs" />
-    <Compile Include="Modules\Network\DefaultHttpClient.cs" />
-    <Compile Include="Modules\Network\HttpContentHeaderData.cs" />
-    <Compile Include="Modules\Network\IHttpClient.cs" />
-    <Compile Include="Modules\Network\NetworkingModule.cs" />
-    <Compile Include="Modules\Network\HttpContentHelpers.cs" />
-    <Compile Include="Modules\Network\TaskCancellationManager.cs" />
-    <Compile Include="Modules\NetInfo\NetInfoModule.cs" />
     <Compile Include="ReactContextInitializedEventArgs.cs" />
     <Compile Include="ReactPage.cs" />
     <Compile Include="ReactRootView.cs" />
@@ -773,7 +386,6 @@
     <VisualStudioVersion>14.0</VisualStudioVersion>
   </PropertyGroup>
   <Import Project="$(MSBuildExtensionsPath)\Microsoft\WindowsXaml\v$(VisualStudioVersion)\Microsoft.Windows.UI.Xaml.CSharp.targets" />
->>>>>>> ddcc0a36
   <!-- To modify your build process, add your task inside one of the targets below and uncomment it. 
        Other similar extension points exist, see Microsoft.Common.targets.
   <Target Name="BeforeBuild">
