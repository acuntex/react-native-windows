/**
 * Copyright (c) 2015-present, Facebook, Inc.
 * All rights reserved.
 *
 * This source code is licensed under the BSD-style license found in the
 * LICENSE file in the root directory of this source tree. An additional grant
 * of patent rights can be found in the PATENTS file in the same directory.
 *
 * @flow
 * @providesModule TouchableExample
 */
'use strict';

var React = require('react');
var ReactNative = require('react-native');
var {
  Animated,
  Image,
  StyleSheet,
  Text,
  TouchableHighlight,
  TouchableOpacity,
  Platform,
  TouchableNativeFeedback,
  View,
} = ReactNative;

const NativeModules = require('NativeModules');

const forceTouchAvailable = (NativeModules.PlatformConstants &&
  NativeModules.PlatformConstants.forceTouchAvailable) || false;

exports.displayName = (undefined: ?string);
exports.description = 'Touchable and onPress examples.';
exports.title = '<Touchable*> and onPress';
exports.examples = [
{
  title: '<TouchableHighlight>',
  description: 'TouchableHighlight works by adding an extra view with a ' +
    'black background under the single child view.  This works best when the ' +
    'child view is fully opaque, although it can be made to work as a simple ' +
    'background color change as well with the activeOpacity and ' +
    'underlayColor props.',
  render: function() {
    return (
      <View>
        <View style={styles.row}>
          <TouchableHighlight
            style={styles.wrapper}
            onPress={() => console.log('stock THW image - highlight')}>
            <Image
              source={heartImage}
              style={styles.image}
            />
          </TouchableHighlight>
          <TouchableHighlight
            style={styles.wrapper}
            activeOpacity={1}
            animationVelocity={0}
            underlayColor="rgb(210, 230, 255)"
            onPress={() => console.log('custom THW text - highlight')}>
            <View style={styles.wrapperCustom}>
              <Text style={styles.text}>
                Tap Here For Custom Highlight!
              </Text>
            </View>
          </TouchableHighlight>
        </View>
      </View>
    );
  },
 }, {
  title: 'TouchableNativeFeedback with Animated child',
  description: 'TouchableNativeFeedback can have an AnimatedComponent as a' +
    'direct child.',
  platform: 'android',
  render: function() {
    const mScale = new Animated.Value(1);
    Animated.timing(mScale, {toValue: 0.3, duration: 1000}).start();
    const style = {
      backgroundColor: 'rgb(180, 64, 119)',
      width: 200,
      height: 100,
      transform: [{scale: mScale}]
    };
    return (
      <View>
        <View style={styles.row}>
          <TouchableNativeFeedback>
            <Animated.View style={style}/>
          </TouchableNativeFeedback>
        </View>
      </View>
    );
  },
}, {
  title: '<Text onPress={fn}> with highlight',
  render: function(): React.Element<any> {
    return <TextOnPressBox />;
  },
}, {
  title: 'Touchable feedback events',
  description: '<Touchable*> components accept onPress, onPressIn, ' +
    'onPressOut, and onLongPress as props.',
  render: function(): React.Element<any> {
    return <TouchableFeedbackEvents />;
  },
}, {
  title: 'Touchable delay for events',
  description: '<Touchable*> components also accept delayPressIn, ' +
    'delayPressOut, and delayLongPress as props. These props impact the ' +
    'timing of feedback events.',
  render: function(): React.Element<any> {
    return <TouchableDelayEvents />;
  },
}, {
  title: '3D Touch / Force Touch',
  description: 'iPhone 6s and 6s plus support 3D touch, which adds a force property to touches',
  render: function(): React.Element<any> {
    return <ForceTouchExample />;
  },
  platform: 'ios',
}, {
   title: 'Pointer Type',
   description: '<Touchable*> gesture events have pointer type information.',
   render: function(): ReactElement<any> {
     return <PointerType />;
   },
   platform: 'windows',
 }, {
   title: 'Touchable Hit Slop',
   description: '<Touchable*> components accept hitSlop prop which extends the touch area ' +
     'without changing the view bounds.',
   render: function(): React.Element<any> {
     return <TouchableHitSlop />;
   },
}, {
   title: 'Disabled Touchable*',
   description: '<Touchable*> components accept disabled prop which prevents ' +
     'any interaction with component',
   render: function(): React.Element<any> {
     return <TouchableDisabled />;
   },
 }];

class TextOnPressBox extends React.Component<{}, $FlowFixMeState> {
  state = {
    timesPressed: 0,
  };

  textOnPress = () => {
    this.setState({
      timesPressed: this.state.timesPressed + 1,
    });
  };

  render() {
    var textLog = '';
    if (this.state.timesPressed > 1) {
      textLog = this.state.timesPressed + 'x text onPress';
    } else if (this.state.timesPressed > 0) {
      textLog = 'text onPress';
    }

    return (
      <View>
        <Text
          style={styles.textBlock}
          onPress={this.textOnPress}>
          Text has built-in onPress handling
        </Text>
        <View style={styles.logBox}>
          <Text>
            {textLog}
          </Text>
        </View>
      </View>
    );
  }
}

class TouchableFeedbackEvents extends React.Component<{}, $FlowFixMeState> {
  state = {
    eventLog: [],
  };

  render() {
    return (
      <View testID="touchable_feedback_events">
        <View style={[styles.row, {justifyContent: 'center'}]}>
          <TouchableOpacity
            style={styles.wrapper}
            testID="touchable_feedback_events_button"
            accessibilityLabel="touchable feedback events"
            accessibilityTraits="button"
            accessibilityComponentType="button"
            onPress={() => this._appendEvent('press')}
            onPressIn={() => this._appendEvent('pressIn')}
            onPressOut={() => this._appendEvent('pressOut')}
            onLongPress={() => this._appendEvent('longPress')}>
            <Text style={styles.button}>
              Press Me
            </Text>
          </TouchableOpacity>
        </View>
        <View testID="touchable_feedback_events_console" style={styles.eventLogBox}>
          {this.state.eventLog.map((e, ii) => <Text key={ii}>{e}</Text>)}
        </View>
      </View>
    );
  }

  _appendEvent = (eventName) => {
    var limit = 6;
    var eventLog = this.state.eventLog.slice(0, limit - 1);
    eventLog.unshift(eventName);
    this.setState({eventLog});
  };
}

class TouchableDelayEvents extends React.Component<{}, $FlowFixMeState> {
  state = {
    eventLog: [],
  };

  render() {
    return (
      <View testID="touchable_delay_events">
        <View style={[styles.row, {justifyContent: 'center'}]}>
          <TouchableOpacity
            style={styles.wrapper}
            testID="touchable_delay_events_button"
            onPress={() => this._appendEvent('press')}
            delayPressIn={400}
            onPressIn={() => this._appendEvent('pressIn - 400ms delay')}
            delayPressOut={1000}
            onPressOut={() => this._appendEvent('pressOut - 1000ms delay')}
            delayLongPress={800}
            onLongPress={() => this._appendEvent('longPress - 800ms delay')}>
            <Text style={styles.button}>
              Press Me
            </Text>
          </TouchableOpacity>
        </View>
        <View style={styles.eventLogBox} testID="touchable_delay_events_console">
          {this.state.eventLog.map((e, ii) => <Text key={ii}>{e}</Text>)}
        </View>
      </View>
    );
  }

  _appendEvent = (eventName) => {
    var limit = 6;
    var eventLog = this.state.eventLog.slice(0, limit - 1);
    eventLog.unshift(eventName);
    this.setState({eventLog});
  };
}

<<<<<<< HEAD
class PointerType extends React.Component {
  state = {
    eventLog: [],
  };

  render() {
    return (
      <View testID="touchable_feedback_events">
        <View style={[styles.row, {justifyContent: 'center'}]}>
          <TouchableOpacity
            style={styles.wrapper}
            testID="touchable_feedback_events_button"
            accessibilityLabel="touchable feedback events"
            accessibilityTraits="button"
            accessibilityComponentType="button"
            onPress={e => this._appendEvent(e)}>
            <Text style={styles.button}>
              Press Me
            </Text>
          </TouchableOpacity>
        </View>
        <View testID="touchable_feedback_events_console" style={styles.eventLogBox}>
          {this.state.eventLog.map((e, ii) => <Text key={ii}>{e}</Text>)}
        </View>
      </View>
    );
  }

  _appendEvent = (e) => {
    var limit = 6;
    var eventLog = this.state.eventLog.slice(0, limit - 1);
    if (e.nativeEvent.pointerType === 'touch') {
      eventLog.unshift('Touch');
    } else if (e.nativeEvent.pointerType === 'mouse') {
      var mouseClickType = e.nativeEvent.isLeftButton 
        ? 'left click' 
        : e.nativeEvent.isRightButton
          ? 'right click'
          : e.nativeEvent.isMiddleButton
            ? 'middle button'
            : e.nativeEvent.isHorizontalMouseWheel
              ? 'scroll wheel'
              : 'unknown';
      eventLog.unshift('Mouse - ' + mouseClickType);
    } else if (e.nativeEvent.pointerType === 'pen') {
      var eraser = e.nativeEvent.isEraser ? ' eraser' : '';
      var barrelButton = e.nativeEvent.isBarrelButtonPressed ? ' with barrel button pressed' : '';
      eventLog.unshift('Pen' + eraser + barrelButton);
    }
    
    this.setState({eventLog});
  };
}

class ForceTouchExample extends React.Component {
=======
class ForceTouchExample extends React.Component<{}, $FlowFixMeState> {
>>>>>>> d223fdec
  state = {
    force: 0,
  };

  _renderConsoleText = () => {
    return forceTouchAvailable ?
      'Force: ' + this.state.force.toFixed(3) :
      '3D Touch is not available on this device';
  };

  render() {
    return (
      <View testID="touchable_3dtouch_event">
        <View style={styles.forceTouchBox} testID="touchable_3dtouch_output">
          <Text>{this._renderConsoleText()}</Text>
        </View>
        <View style={[styles.row, {justifyContent: 'center'}]}>
          <View
            style={styles.wrapper}
            testID="touchable_3dtouch_button"
            onStartShouldSetResponder={() => true}
            onResponderMove={(event) => this.setState({force: event.nativeEvent.force})}
            onResponderRelease={(event) => this.setState({force: 0})}>
            <Text style={styles.button}>
              Press Me
            </Text>
          </View>
        </View>
      </View>
    );
  }
}

class TouchableHitSlop extends React.Component<{}, $FlowFixMeState> {
  state = {
    timesPressed: 0,
  };

  onPress = () => {
    this.setState({
      timesPressed: this.state.timesPressed + 1,
    });
  };

  render() {
    var log = '';
    if (this.state.timesPressed > 1) {
      log = this.state.timesPressed + 'x onPress';
    } else if (this.state.timesPressed > 0) {
      log = 'onPress';
    }

    return (
      <View testID="touchable_hit_slop">
        <View style={[styles.row, {justifyContent: 'center'}]}>
          <TouchableOpacity
            onPress={this.onPress}
            style={styles.hitSlopWrapper}
            hitSlop={{top: 30, bottom: 30, left: 60, right: 60}}
            testID="touchable_hit_slop_button">
            <Text style={styles.hitSlopButton}>
              Press Outside This View
            </Text>
          </TouchableOpacity>
         </View>
        <View style={styles.logBox}>
          <Text>
            {log}
          </Text>
        </View>
      </View>
    );
  }
}

class TouchableDisabled extends React.Component<{}> {
  render() {
    return (
      <View>
        <TouchableOpacity disabled={true} style={[styles.row, styles.block]}>
          <Text style={styles.disabledButton}>Disabled TouchableOpacity</Text>
        </TouchableOpacity>

        <TouchableOpacity disabled={false} style={[styles.row, styles.block]}>
          <Text style={styles.button}>Enabled TouchableOpacity</Text>
        </TouchableOpacity>

        <TouchableHighlight
          activeOpacity={1}
          disabled={true}
          animationVelocity={0}
          underlayColor="rgb(210, 230, 255)"
          style={[styles.row, styles.block]}
          onPress={() => console.log('custom THW text - highlight')}>
          <Text style={styles.disabledButton}>
            Disabled TouchableHighlight
          </Text>
        </TouchableHighlight>

        <TouchableHighlight
          activeOpacity={1}
          animationVelocity={0}
          underlayColor="rgb(210, 230, 255)"
          style={[styles.row, styles.block]}
          onPress={() => console.log('custom THW text - highlight')}>
          <Text style={styles.button}>
            Enabled TouchableHighlight
          </Text>
        </TouchableHighlight>

        {Platform.OS === 'android' &&
          <TouchableNativeFeedback
            style={[styles.row, styles.block]}
            onPress={() => console.log('custom TNF has been clicked')}
            background={TouchableNativeFeedback.SelectableBackground()}>
            <View>
              <Text style={[styles.button, styles.nativeFeedbackButton]}>
                Enabled TouchableNativeFeedback
              </Text>
            </View>
          </TouchableNativeFeedback>
        }

        {Platform.OS === 'android' &&
          <TouchableNativeFeedback
            disabled={true}
            style={[styles.row, styles.block]}
            onPress={() => console.log('custom TNF has been clicked')}
            background={TouchableNativeFeedback.SelectableBackground()}>
            <View>
              <Text style={[styles.disabledButton, styles.nativeFeedbackButton]}>
                Disabled TouchableNativeFeedback
              </Text>
            </View>
          </TouchableNativeFeedback>
        }
      </View>
    );
  }
}

var heartImage = {uri: 'https://pbs.twimg.com/media/BlXBfT3CQAA6cVZ.png:small'};

var styles = StyleSheet.create({
  row: {
    justifyContent: 'center',
    flexDirection: 'row',
  },
  icon: {
    width: 24,
    height: 24,
  },
  image: {
    width: 50,
    height: 50,
  },
  text: {
    fontSize: 16,
  },
  block: {
    padding: 10,
  },
  button: {
    color: '#007AFF',
  },
  disabledButton: {
    color: '#007AFF',
    opacity: 0.5,
  },
  nativeFeedbackButton: {
    textAlign: 'center',
    margin: 10,
  },
  hitSlopButton: {
    color: 'white',
  },
  wrapper: {
    borderRadius: 8,
  },
  wrapperCustom: {
    borderRadius: 8,
    padding: 6,
  },
  hitSlopWrapper: {
    backgroundColor: 'red',
    marginVertical: 30,
  },
  logBox: {
    padding: 20,
    margin: 10,
    borderWidth: StyleSheet.hairlineWidth,
    borderColor: '#f0f0f0',
    backgroundColor: '#f9f9f9',
  },
  eventLogBox: {
    padding: 10,
    margin: 10,
    height: 120,
    borderWidth: StyleSheet.hairlineWidth,
    borderColor: '#f0f0f0',
    backgroundColor: '#f9f9f9',
  },
  forceTouchBox: {
    padding: 10,
    margin: 10,
    borderWidth: StyleSheet.hairlineWidth,
    borderColor: '#f0f0f0',
    backgroundColor: '#f9f9f9',
    alignItems: 'center',
  },
  textBlock: {
    fontWeight: '500',
    color: 'blue',
  },
});<|MERGE_RESOLUTION|>--- conflicted
+++ resolved
@@ -257,8 +257,7 @@
   };
 }
 
-<<<<<<< HEAD
-class PointerType extends React.Component {
+class PointerType extends React.Component<{}, $FlowFixMeState> {
   state = {
     eventLog: [],
   };
@@ -312,10 +311,7 @@
   };
 }
 
-class ForceTouchExample extends React.Component {
-=======
 class ForceTouchExample extends React.Component<{}, $FlowFixMeState> {
->>>>>>> d223fdec
   state = {
     force: 0,
   };
